--- conflicted
+++ resolved
@@ -14,16 +14,22 @@
     "nan": "^2.10.0"
   },
   "devDependencies": {
-<<<<<<< HEAD
-    "tree-sitter-cli": "^0.13.13",
-=======
-    "tree-sitter-cli": "^0.14.2",
->>>>>>> dc29f18f
+    "tree-sitter-cli": "^0.14.4",
     "tree-sitter-javascript": "tree-sitter/tree-sitter-javascript"
   },
   "scripts": {
     "build": "tree-sitter generate && node-gyp build",
     "test": "tree-sitter test && script/parse-examples",
     "test-windows": "tree-sitter test"
-  }
+  },
+  "tree-sitter": [
+    {
+      "scope": "source.ts",
+      "highlights": "src/highlights.json",
+      "file-types": [
+        "ts",
+        "tsx"
+      ]
+    }
+  ]
 }