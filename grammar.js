--- conflicted
+++ resolved
@@ -98,17 +98,13 @@
           $.create_schema_statement,
           $.create_role_statement,
           $.create_extension_statement,
-<<<<<<< HEAD
           $.create_trigger_statement,
           $.create_function_statement,
-=======
           $.comment_statement,
->>>>>>> 5340f94f
         ),
         optional(";"),
       ),
 
-<<<<<<< HEAD
     _simple_statement: $ =>
       prec.right(
         seq(
@@ -160,7 +156,6 @@
     update_statement: $ => seq(optional($.with_clause), $._update_statement),
     delete_statement: $ => seq(optional($.with_clause), $._delete_statement),
 
-=======
     truncate_statement: $ =>
       seq(
         kw("TRUNCATE"),
@@ -183,7 +178,6 @@
         choice($.string, $.NULL),
       ),
 
->>>>>>> 5340f94f
     begin_statement: $ =>
       seq(kw("BEGIN"), optional(choice(kw("WORK"), kw("TRANSACTION")))),
     commit_statement: $ =>
@@ -393,7 +387,7 @@
       ),
     create_function_parameters: $ =>
       seq("(", optional(commaSep1($.create_function_parameter)), ")"),
-<<<<<<< HEAD
+
     function_body: $ =>
       choice(
         $._simple_statement,
@@ -475,20 +469,19 @@
         $._compound_statement,
       ),
 
-=======
-    function_body: $ => seq(kw("AS"), $.string),
->>>>>>> 5340f94f
     create_extension_statement: $ =>
-      seq(
-        kw("CREATE EXTENSION"),
-        optional(kw("IF NOT EXISTS")),
-        $._identifier,
-        optional(kw("WITH")),
-        repeat(
-          choice(
-            seq(kw("SCHEMA"), alias($._identifier, $.schema)),
-            seq(kw("VERSION"), alias($.string, $.version)),
-            kw("CASCADE"),
+      prec.right(
+        seq(
+          kw("CREATE EXTENSION"),
+          optional(kw("IF NOT EXISTS")),
+          $._identifier,
+          optional(kw("WITH")),
+          repeat(
+            choice(
+              seq(kw("SCHEMA"), alias($._identifier, $.schema)),
+              seq(kw("VERSION"), alias($.string, $.version)),
+              kw("CASCADE"),
+            ),
           ),
         ),
       ),
@@ -696,12 +689,8 @@
         kw("TABLE"),
         optional(kw("IF NOT EXISTS")),
         $._identifier,
-<<<<<<< HEAD
         choice(seq(kw("AS"), $.select_statement), $.table_parameters),
-=======
-        $.table_parameters,
         optional(kw("WITHOUT OIDS")),
->>>>>>> 5340f94f
       ),
     using_clause: $ => seq(kw("USING"), field("method", $.identifier)),
     index_table_parameters: $ =>
@@ -802,12 +791,8 @@
         kw("INSERT"),
         kw("INTO"),
         $._identifier,
-<<<<<<< HEAD
+        optional(seq("(", commaSep1($._identifier), ")")),
         choice($.values_clause, $.select_statement, $.set_clause),
-=======
-        optional(seq("(", commaSep1($._identifier), ")")),
-        choice($.values_clause, $.select_statement),
->>>>>>> 5340f94f
       ),
     values_clause: $ => seq(kw("VALUES"), "(", $.values_clause_body, ")"),
     values_clause_body: $ => commaSep1($._expression),
@@ -923,8 +908,6 @@
       ),
     ordered_expression: $ =>
       seq($._expression, field("order", choice(kw("ASC"), kw("DESC")))),
-<<<<<<< HEAD
-
     type: $ =>
       prec.right(
         seq(
@@ -937,9 +920,6 @@
       ),
     array_type: $ =>
       prec.right(seq($._type, repeat1(seq("[", optional($.number), "]")))),
-=======
-    array_type: $ => seq($._type, "[", optional($.number), "]"),
->>>>>>> 5340f94f
     _type: $ => choice($.type, $.array_type),
     type_cast: $ =>
       seq(
